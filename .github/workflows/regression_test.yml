name: Run Regression Tests

on:
  push:
    branches:
      - main
      - 'gh/**'
  pull_request:
    branches:
      - main
      - 'gh/**'

concurrency:
  group: regression_test-${{ github.workflow }}-${{ github.ref == 'refs/heads/main' && github.run_number || github.ref }}
  cancel-in-progress: true

env:
  HF_TOKEN: ${{ secrets.HF_TOKEN }}

jobs:
  test:
    strategy:
      fail-fast: false
      matrix:
        include:
          - name: CUDA 2.2.2
            runs-on: linux.g5.12xlarge.nvidia.gpu
            torch-spec: 'torch==2.2.2 "numpy<2" '
            gpu-arch-type: "cuda"
            gpu-arch-version: "12.1"
          - name: CUDA 2.3
            runs-on: linux.g5.12xlarge.nvidia.gpu
            torch-spec: 'torch==2.3.0'
            gpu-arch-type: "cuda"
            gpu-arch-version: "12.1"
          - name: CUDA 2.4
            runs-on: linux.g5.12xlarge.nvidia.gpu
            torch-spec: 'torch==2.4.0'
            gpu-arch-type: "cuda"
            gpu-arch-version: "12.1"
          - name: CUDA Nightly (Oct 1)
            runs-on: linux.g5.12xlarge.nvidia.gpu
            torch-spec: '--pre torch==2.6.0.dev20241001+cu121 --index-url https://download.pytorch.org/whl/nightly/cu121'
            gpu-arch-type: "cuda"
            gpu-arch-version: "12.1"
<<<<<<< HEAD
          - name: ROCM Nightly
            runs-on: linux.rocm.gpu
            torch-spec: '--pre torch --index-url https://download.pytorch.org/whl/nightly/rocm6.2'
            gpu-arch-type: "rocm"
            gpu-arch-version: "6.2"
            
=======

>>>>>>> 35ea27b3
          - name: CPU 2.2.2
            runs-on: linux.4xlarge
            torch-spec: 'torch==2.2.2 --index-url https://download.pytorch.org/whl/cpu "numpy<2" '
            gpu-arch-type: "cpu"
            gpu-arch-version: ""
          - name: CPU 2.3
            runs-on: linux.4xlarge
            torch-spec: 'torch==2.3.0 --index-url https://download.pytorch.org/whl/cpu'
            gpu-arch-type: "cpu"
            gpu-arch-version: ""
          - name: CPU 2.4
            runs-on: linux.4xlarge
            torch-spec: 'torch==2.4.0 --index-url https://download.pytorch.org/whl/cpu'
            gpu-arch-type: "cpu"
            gpu-arch-version: ""
          - name: CPU Nightly
            runs-on: linux.4xlarge
            torch-spec: '--pre torch --index-url https://download.pytorch.org/whl/nightly/cpu'
            gpu-arch-type: "cpu"
            gpu-arch-version: ""
            
    uses: pytorch/test-infra/.github/workflows/linux_job.yml@main
    with:
      timeout: 60
      runner: ${{ matrix.runs-on }}
      gpu-arch-type: ${{ matrix.gpu-arch-type }}
      gpu-arch-version: ${{ matrix.gpu-arch-version }}
      script: |
        conda create -n venv python=3.9 -y
        conda activate venv
        echo "::group::Install newer objcopy that supports --set-section-alignment"
        yum install -y  devtoolset-10-binutils
        export PATH=/opt/rh/devtoolset-10/root/usr/bin/:$PATH
        python -m pip install --upgrade pip
        pip install ${{ matrix.torch-spec }}
        pip install -r dev-requirements.txt
        pip install .
        pytest test --verbose -s<|MERGE_RESOLUTION|>--- conflicted
+++ resolved
@@ -43,16 +43,12 @@
             torch-spec: '--pre torch==2.6.0.dev20241001+cu121 --index-url https://download.pytorch.org/whl/nightly/cu121'
             gpu-arch-type: "cuda"
             gpu-arch-version: "12.1"
-<<<<<<< HEAD
           - name: ROCM Nightly
             runs-on: linux.rocm.gpu
             torch-spec: '--pre torch --index-url https://download.pytorch.org/whl/nightly/rocm6.2'
             gpu-arch-type: "rocm"
             gpu-arch-version: "6.2"
             
-=======
-
->>>>>>> 35ea27b3
           - name: CPU 2.2.2
             runs-on: linux.4xlarge
             torch-spec: 'torch==2.2.2 --index-url https://download.pytorch.org/whl/cpu "numpy<2" '
