--- conflicted
+++ resolved
@@ -38,11 +38,6 @@
     "dtypes",
     "autoquant",
     "quantize",
-<<<<<<< HEAD
-    "register_apply_tensor_subclass",
 ]
 
-# test ghstack flow
-=======
-]
->>>>>>> f12777bb
+# test ghstack flow