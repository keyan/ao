--- conflicted
+++ resolved
@@ -38,11 +38,6 @@
     "dtypes",
     "autoquant",
     "quantize",
-<<<<<<< HEAD
-    "register_apply_tensor_subclass",
 ]
 
-# test ghstack flow
-=======
-]
->>>>>>> ef1e7450
+# test ghstack flow