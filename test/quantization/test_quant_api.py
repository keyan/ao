--- conflicted
+++ resolved
@@ -139,9 +139,7 @@
         compiled = m(*example_inputs)
         torch.testing.assert_close(quantized, compiled, atol=0, rtol=0)
 
-<<<<<<< HEAD
-    @unittest.skipIf(not TORCH_VERSION_AFTER_2_3, "skipping when torch version is 2.3 or lower")
-=======
+
     @unittest.skipIf(not torch.cuda.is_available(), "Need CUDA available")
     def test_int8_wo_quant_save_load(self):
         m = M().eval().cpu()
@@ -162,8 +160,6 @@
 
         torch.testing.assert_close(ref, res.cpu())
 
-    @unittest.skipIf(not TORCH_VERSION_AFTER_2_4, "skipping when torch verion is 2.4 or lower")
->>>>>>> bc567dde
     def test_8da4w_quantizer(self):
         from torchao.quantization.quant_api import Int8DynActInt4WeightQuantizer
         from torchao.quantization.GPTQ import Int8DynActInt4WeightLinear
